<<<<<<< HEAD
## sepMultiphaseFoam

<span style="color:red">**under construction**</span>


sepMultiphaseFoam is a gemetrical volume-of-fluid (VoF) OpenFOAM based multiphase solver.
Currently focusing on the improvement of surface tension on unstructured grids, we strive to improve by and by

* **surface tension**  (in cooperation with TU Darmstadt, Mathematical Modeling & Analysis, T. Maric)
* wetting effects
* phase change
* species transport

In **bold** the current status is marked.

The *branches* starting with `publications/` clearly all mark publications.
These contain next to the preprint also the
* data
* setups and
* evaluation scripts
and you find explanatory ReadMe files.

### Getting Started


### Installation
To install, you must first install OpenFOAM v2112 from www.openfoam.com.
Please follow the installation guide there to ensure a working OpenFOAM version.

Afterwards you can clone this repository by simply typing

`git clone https://github.com/boschresearch/sepMultiphaseFoam`

Afterwards you can compile it against your general OpenFOAM version.

### About
Robert Bosch GmbH 

### Contribute

### License
Since these improvements are based on OpenFOAM from www.openfoam.com, we comply with the [GPLv3](https://www.gnu.org/licenses/gpl-3.0.en.html) license.

### Bibliography
=======
## Publication Data for "A benchmark for surface-tension-driven incompressible two-phase flows"

This branch contains the setups for different solvers and their data evaluation as presented in the publication.

The folder **setups** contains sub-directories for each solver-library:
* OpenFOAM-based-setups
* Basilisk-setups
* AnsysFluent-setups

Please check out the respective ReadMe in each folder to learn about how to create the results.

The **benchmark-vof-evaluation** folder contains the collected result-data and evaluation scripts to create all plots available in the published paper "A benchmark for surface-tension-driven incompressible two-phase flows".
Again, please check the specific ReadMe.
>>>>>>> ee1638a1
<|MERGE_RESOLUTION|>--- conflicted
+++ resolved
@@ -1,49 +1,3 @@
-<<<<<<< HEAD
-## sepMultiphaseFoam
-
-<span style="color:red">**under construction**</span>
-
-
-sepMultiphaseFoam is a gemetrical volume-of-fluid (VoF) OpenFOAM based multiphase solver.
-Currently focusing on the improvement of surface tension on unstructured grids, we strive to improve by and by
-
-* **surface tension**  (in cooperation with TU Darmstadt, Mathematical Modeling & Analysis, T. Maric)
-* wetting effects
-* phase change
-* species transport
-
-In **bold** the current status is marked.
-
-The *branches* starting with `publications/` clearly all mark publications.
-These contain next to the preprint also the
-* data
-* setups and
-* evaluation scripts
-and you find explanatory ReadMe files.
-
-### Getting Started
-
-
-### Installation
-To install, you must first install OpenFOAM v2112 from www.openfoam.com.
-Please follow the installation guide there to ensure a working OpenFOAM version.
-
-Afterwards you can clone this repository by simply typing
-
-`git clone https://github.com/boschresearch/sepMultiphaseFoam`
-
-Afterwards you can compile it against your general OpenFOAM version.
-
-### About
-Robert Bosch GmbH 
-
-### Contribute
-
-### License
-Since these improvements are based on OpenFOAM from www.openfoam.com, we comply with the [GPLv3](https://www.gnu.org/licenses/gpl-3.0.en.html) license.
-
-### Bibliography
-=======
 ## Publication Data for "A benchmark for surface-tension-driven incompressible two-phase flows"
 
 This branch contains the setups for different solvers and their data evaluation as presented in the publication.
@@ -57,4 +11,3 @@
 
 The **benchmark-vof-evaluation** folder contains the collected result-data and evaluation scripts to create all plots available in the published paper "A benchmark for surface-tension-driven incompressible two-phase flows".
 Again, please check the specific ReadMe.
->>>>>>> ee1638a1
